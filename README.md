# TOFU

Welcome!

Guess what? Yup, that's another game engine/framework.

## Pros

* C99 code only.
* Self-contained, no external modules/libraries required.
* Multi-platform.

## Cons

* **Wren** is not as popular as others (e.g. **Lua** or **JavaScript**), which translates into less ready-to-use code. However, embedding is much more seamless than with **Lua**.

## Uses

* [raylib](https://www.raylib.com/) v2.3-dev
* [Wren](https://wren.io/)
* [jsmn](https://zserge.com/jsmn.html/) v1.0.0

## TODOs

<<<<<<< HEAD
* Implement a "smart" string library (not too distant from C strings).

## Inspirations

* [DOME Engine](https://github.com/avivbeeri/dome/blob/master/src/vm.c)
* [LOVE2D](https://love2d.org/)
=======
- [ ] Implement a *smarter* string library (not too distant from C strings).
- [ ] Use a custom memory-management allocator.
- [ ] Support for TARed/ZIPed games ([rxi/microtar](https://github.com/rxi/microtar), [kuba--/zip](https://github.com/kuba--/zip)).
- [ ] Switch to Vulkan API.

## License

Copyright (c) 2019 Marco Lizza (marco.lizza@gmail.com)

Permission is hereby granted, free of charge, to any person obtaining a copy of this software and associated documentation files (the "Software"), to deal in the Software without restriction, including without limitation the rights to use, copy, modify, merge, publish, distribute, sublicense, and/or sell copies of the Software, and to permit persons to whom the Software is furnished to do so, subject to the following conditions:

The above copyright notice and this permission notice shall be included in all copies or substantial portions of the Software.

THE SOFTWARE IS PROVIDED "AS IS", WITHOUT WARRANTY OF ANY KIND, EXPRESS OR IMPLIED, INCLUDING BUT NOT LIMITED TO THE WARRANTIES OF MERCHANTABILITY, FITNESS FOR A PARTICULAR PURPOSE AND NONINFRINGEMENT. IN NO EVENT SHALL THE AUTHORS OR COPYRIGHT HOLDERS BE LIABLE FOR ANY CLAIM, DAMAGES OR OTHER LIABILITY, WHETHER IN AN ACTION OF CONTRACT, TORT OR OTHERWISE, ARISING FROM, OUT OF OR IN CONNECTION WITH THE SOFTWARE OR THE USE OR OTHER DEALINGS IN THE SOFTWARE.
>>>>>>> bb8faed5
<|MERGE_RESOLUTION|>--- conflicted
+++ resolved
@@ -22,18 +22,15 @@
 
 ## TODOs
 
-<<<<<<< HEAD
-* Implement a "smart" string library (not too distant from C strings).
+- [ ] Implement a *smarter* string library (not too distant from C strings).
+- [ ] Use a custom memory-management allocator.
+- [ ] Support for TARed/ZIPed games ([rxi/microtar](https://github.com/rxi/microtar), [kuba--/zip](https://github.com/kuba--/zip)).
+- [ ] Switch to Vulkan API.
 
 ## Inspirations
 
 * [DOME Engine](https://github.com/avivbeeri/dome/blob/master/src/vm.c)
 * [LOVE2D](https://love2d.org/)
-=======
-- [ ] Implement a *smarter* string library (not too distant from C strings).
-- [ ] Use a custom memory-management allocator.
-- [ ] Support for TARed/ZIPed games ([rxi/microtar](https://github.com/rxi/microtar), [kuba--/zip](https://github.com/kuba--/zip)).
-- [ ] Switch to Vulkan API.
 
 ## License
 
@@ -43,5 +40,4 @@
 
 The above copyright notice and this permission notice shall be included in all copies or substantial portions of the Software.
 
-THE SOFTWARE IS PROVIDED "AS IS", WITHOUT WARRANTY OF ANY KIND, EXPRESS OR IMPLIED, INCLUDING BUT NOT LIMITED TO THE WARRANTIES OF MERCHANTABILITY, FITNESS FOR A PARTICULAR PURPOSE AND NONINFRINGEMENT. IN NO EVENT SHALL THE AUTHORS OR COPYRIGHT HOLDERS BE LIABLE FOR ANY CLAIM, DAMAGES OR OTHER LIABILITY, WHETHER IN AN ACTION OF CONTRACT, TORT OR OTHERWISE, ARISING FROM, OUT OF OR IN CONNECTION WITH THE SOFTWARE OR THE USE OR OTHER DEALINGS IN THE SOFTWARE.
->>>>>>> bb8faed5
+THE SOFTWARE IS PROVIDED "AS IS", WITHOUT WARRANTY OF ANY KIND, EXPRESS OR IMPLIED, INCLUDING BUT NOT LIMITED TO THE WARRANTIES OF MERCHANTABILITY, FITNESS FOR A PARTICULAR PURPOSE AND NONINFRINGEMENT. IN NO EVENT SHALL THE AUTHORS OR COPYRIGHT HOLDERS BE LIABLE FOR ANY CLAIM, DAMAGES OR OTHER LIABILITY, WHETHER IN AN ACTION OF CONTRACT, TORT OR OTHERWISE, ARISING FROM, OUT OF OR IN CONNECTION WITH THE SOFTWARE OR THE USE OR OTHER DEALINGS IN THE SOFTWARE.