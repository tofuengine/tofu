--- conflicted
+++ resolved
@@ -33,16 +33,10 @@
 #include <stdbool.h>
 
 typedef struct _Interpreter_t {
-<<<<<<< HEAD
-    float gc_age;
-
-    lua_State *state; // TODO: rename to `L`?
-=======
     lua_State *state;
 #ifndef __INCREMENTAL_GARBAGE_COLLECTOR__
     float gc_age;
 #endif
->>>>>>> abdf91fb
 } Interpreter_t;
 
 extern bool Interpreter_initialize(Interpreter_t *interpreter, const File_System_t *file_system, const void *userdatas[]);
